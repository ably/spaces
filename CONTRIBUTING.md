# Contributing To Spaces API

## Contributing

1. Fork it
2. Create your feature branch (`git checkout -b my-new-feature`)
3. Commit your changes (`git commit -am 'Add some feature'`)
4. Ensure you have added suitable tests and the test suite is passing(`npm test`)
5. Push the branch (`git push origin my-new-feature`)
6. Create a new Pull Request

## Release Process

1. Make sure the tests are passing in CI for main
2. Update the CHANGELOG.md with any customer-affecting changes since the last release and add this to the git index
<<<<<<< HEAD
3. Run `npm version <VERSION_NUMBER>` with the new version and add the changes to the git index
4. Update the version number in `Spaces.ts` to match the new version.
5. Push the git tag created by `npm version` to the repository
6. Run `npm run build`
7. Run `npm publish .` (should require OTP) - publishes to NPM
8. Run the GitHub action "Publish to CDN" with the new tag name
9. Visit https://github.com/ably-labs/spaces/tags and add release notes to the release (generally you can just copy the notes you added to the CHANGELOG)
=======
3. Create a new tag using Semantic Versioning rules.
   1. [Semantic Versioning guidelines](https://semver.org/) entail a format of M.m.p, for example 1.2.3, where:
      1. The first number represents a major release, which lets users know a breaking change has occurred that will require action from them.
         1. A major update in the AblyJS SDK will also require a major update in the Spaces API.
      2. The second number represents a minor release, which lets users know new functionality or features have been added.
      3. The third number represents a patch release, which represents bug-fixes and may be used when no action should be required from users.
4. Ensure that the GitHub release action (.github/workflows/release.yml) has run successfully 
>>>>>>> 3a2e2a39

## Test suite

To run the Jest tests, simply run the following command:

  npm test<|MERGE_RESOLUTION|>--- conflicted
+++ resolved
@@ -13,23 +13,14 @@
 
 1. Make sure the tests are passing in CI for main
 2. Update the CHANGELOG.md with any customer-affecting changes since the last release and add this to the git index
-<<<<<<< HEAD
-3. Run `npm version <VERSION_NUMBER>` with the new version and add the changes to the git index
-4. Update the version number in `Spaces.ts` to match the new version.
-5. Push the git tag created by `npm version` to the repository
-6. Run `npm run build`
-7. Run `npm publish .` (should require OTP) - publishes to NPM
-8. Run the GitHub action "Publish to CDN" with the new tag name
-9. Visit https://github.com/ably-labs/spaces/tags and add release notes to the release (generally you can just copy the notes you added to the CHANGELOG)
-=======
 3. Create a new tag using Semantic Versioning rules.
    1. [Semantic Versioning guidelines](https://semver.org/) entail a format of M.m.p, for example 1.2.3, where:
       1. The first number represents a major release, which lets users know a breaking change has occurred that will require action from them.
          1. A major update in the AblyJS SDK will also require a major update in the Spaces API.
       2. The second number represents a minor release, which lets users know new functionality or features have been added.
       3. The third number represents a patch release, which represents bug-fixes and may be used when no action should be required from users.
-4. Ensure that the GitHub release action (.github/workflows/release.yml) has run successfully 
->>>>>>> 3a2e2a39
+4. Update the version number in `Spaces.ts` to match the new version.  
+5. Ensure that the GitHub release action (.github/workflows/release.yml) has run successfully.  
 
 ## Test suite
 
