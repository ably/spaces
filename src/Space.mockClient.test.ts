--- conflicted
+++ resolved
@@ -102,27 +102,7 @@
       new Space('test', client);
       expect(spy).toHaveBeenCalledOnce();
     });
-
-<<<<<<< HEAD
-=======
-    it<SpaceTestContext>('returns an unsubscribe function', async ({ space }) => {
-      let unsubscribeFunc = space.on('membersUpdate', () => {});
-      expect(unsubscribeFunc).toBeTypeOf('function');
-    });
-
-    it<SpaceTestContext>('errors if an unrecognized event is passed in', async ({ space }) => {
-      await space.enter();
-      // @ts-expect-error
-      expect(() => space.on('invalidEvent', () => {})).toThrowError('Event "invalidEvent" is unsupported');
-    });
-
-    it<SpaceTestContext>('subscribes to presence events', async ({ presence, space }) => {
-      const spy = vi.spyOn(presence, 'subscribe');
-      space.on('membersUpdate', vi.fn());
-      expect(spy).toHaveBeenCalled();
-    });
-
->>>>>>> f0467b49
+    
     it<SpaceTestContext>('does not include the connected client in the members result', async ({ space, client }) => {
       const spy = vi.fn();
       space['onPresenceUpdate'](createPresenceMessage('enter', { clientId: client.auth.clientId }));
