--- conflicted
+++ resolved
@@ -1,9 +1,5 @@
 import { it, describe, expect, expectTypeOf, vi, beforeEach, afterEach } from 'vitest';
-<<<<<<< HEAD
-import { Types, Realtime } from 'ably/promises';
-=======
 import { Realtime, Types } from 'ably/promises';
->>>>>>> 90593b74
 import { WebSocket } from 'mock-socket';
 
 import Space from './Space';
